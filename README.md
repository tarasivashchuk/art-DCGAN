<p align="right">
<i>contact: robbiebarrat (at) gmail (dot) com</i>
</p>

# art-DCGAN
Modified version of [Soumith Chintala's torch implementation](https://github.com/soumith/dcgan.torch) of [DCGAN](https://arxiv.org/pdf/1511.06434.pdf) with a focus on generating artworks.
<<<<<<< HEAD
=======



>>>>>>> 1ba8f28b

# Examples / Pre-trained networks
Due to the nature of github, and the 100+ MB nature of the pre-trained networks, you'll have to click a link to get the pre-trained models, but it's worth it. Below are some of them and examples of what they can generate.

### Abstract Landscape GAN
![Batch of Abstract Landscapes](https://raw.githubusercontent.com/robbiebarrat/art-DCGAN/master/abstractlandscapes.png)
#### Download the weights!
There is no download for abstract landscapes, yet. Scroll to the bottom to find out how to train your own from the regular landscapes network.

### Landscape GAN
![Batch of Landscapes](https://raw.githubusercontent.com/robbiebarrat/art-DCGAN/master/images/landscapenet_waifu2x.png)
#### Download the weights!
##### [Generator](https://drive.google.com/open?id=0B-_m9VM1w1bKUFBmV09VOWlmNG8) [(CPU)](https://drive.google.com/open?id=1HqoHuH1cefPN1A9i6j_CjbCuoQy_hpG1)

##### [Discriminator](https://drive.google.com/open?id=0B-_m9VM1w1bKaC1MRkNiMHp0VHM) [(CPU)](https://drive.google.com/open?id=1wz0Ke0TL8J9x2AkfpYTBII0UfO_OPVgH)

### Nude-Portrait GAN
![Batch of Nude-Portraits](https://raw.githubusercontent.com/robbiebarrat/art-DCGAN/master/images/nudenet_waifu2x.png)
#### Download the weights!
##### [Generator](https://drive.google.com/open?id=0B-_m9VM1w1bKdFJkdUFlNFRGRVE) [(CPU)](https://drive.google.com/open?id=1WfGaeEMNgMp355J194NnfRr8TqHSlvVd)

##### [Discriminator](https://drive.google.com/open?id=0B-_m9VM1w1bKUjdrckNQeGZqME0) [(CPU)](https://drive.google.com/open?id=1bOLqlIsXrOYYxfQnwgNQloCy4D0p7bBe)


### Portrait GAN
![Batch of Portraits](https://raw.githubusercontent.com/robbiebarrat/art-DCGAN/master/images/portraitnet_waifu2x.png)
#### Download the weights
##### [Generator](https://drive.google.com/open?id=0B-_m9VM1w1bKUXhmazg2eVF0bTA) [(CPU)](https://drive.google.com/open?id=1Ul9poUdKBSdyb6IAJlSXBP8zVOVpzHBT)

##### [Discriminator](https://drive.google.com/open?id=0B-_m9VM1w1bKMVh4S21BNlhzNEE) [(CPU)](https://drive.google.com/open?id=1KJMUW0sOZ3CRjshCEsJPd76DN4GT6Otv)

## The most notable changes are:
* Doubled image size - now 128x128 instead of 64x64 (added a layer in both networks)

* Ability to resume training from checkpoints (simply pass -netG=[path_to_network], and -netD=[path_to_network]). While this is convenient, it also allows for experimentation with training on one set of images, and then later in training shifting to another set of images. This allows you to train a landscape network, and then shift to abstract for a very short duration to get abstract landscapes (see example below in the "resume from checkpoint" section) - acting like a sort of style transfer for GANs.

* Included a simple shell script that will keep the checkpoints folder reasonably empty - it is meant for leaving running when training a GAN. Default behavior is to keep the most recent 5 checkpoints of both the discriminator and generator for each different experiment name.

* Added a python 3 script (utils/genre-scraper.py) that allows easy image-scraping from wikiart into the format the GAN can draw from.

* Added a script (utils/gpu2cpu.lua) that converts checkpoints trained on a gpu to models that can be used by a cpu.

* The inclusion of multiple pre-trained GAN's (.t7 files) that can generate various types of images, including 128x128 landscape oil paintings, 128x128 nude oil paintings, and others highlighted below.

## Usage:
### Prerequisites:
See [INSTALL.md](INSTALL.md)

### General Usage:
The usage is identical to Soumith's - with the exception of loading from a checkpoint, and the fact that an artwork scraper is included with this project.

### Scraping Images from Wikiart
`genre-scraper.py` will allow you to scrape artworks from wikiart based on their genres. The usage is quite simple.
In `genre-scraper.py` there is a variable called `genre_to_scrape` - simply change that to any of the genre's listed on [this page](https://www.wikiart.org/en/paintings-by-genre/), or to any of the values in the huge list of comments right after `genre_to_scrape` is defined.

Run the program with python3 and a folder with the name of your genre will be created, with a subdirectory "images/" containing all of the jpgs. Point your GAN to the directory with the name of your genre (so if I did landscapes, i'd just change `genre_to_scrape` to "landscape", and then run my GAN with DATA_ROOT=landscape)

### Train a GAN on a folder of images

#### Start Training
`
DATA_ROOT=myimages dataset=folder ndf=50 ngf=150 th main.lua
`

You can adjust ndf (number of filters in discriminator's first layer) and ngf (number of filters in generator's first layer) freely, although it's reccomended that the generator has ~2x the filters as the discriminator to prevent the discriminator from beating the generator out, since the generator has a much much harder job.

Keep in mind, you can also pass these arguments when training:
```
batchSize=64              -- Batchsize - didn't get very good results with this over 128...
noise=normal, uniform     -- pass ONE Of these. It seems like normal works a lot better, though.
nz=100                    -- number of dimensions for Z
nThreads=1                -- number of data loading threads
gpu=1                     -- gpu to use
name=experiment1          -- just to make sure you don't overwrite anything cool, change the checkpoint filenames with this
```


#### Resume from checkpoint
`
DATA_ROOT=myimages dataset=folder netD=checkpoints/your_discriminator_net.t7 netG=your_driscriminator_net.t7 th main.lua
`
Passing ndf and ngf will have no effect here - as the networks are loaded from the checkpoints. Resuming from the checkpoint and training on different data can have very interesting effects. Below, a GAN trained on generating landscapes is trained on abstract art for half of an epoch.

![difference](https://raw.githubusercontent.com/robbiebarrat/art-DCGAN/master/images/difference.png)


#### Generate images with a pre-trained net
`
net=your_generator_net.t7 th generate.lua
`
Very straightforward... I hope. Keep in mind; you can also pass these when generating images:
```
batchSize=36                      -- How many images to generate - keep a multiple of six for unpadded output.
imsize=1                          -- How large the image(s) should be (not in pixels!)
noisemode=normal, line, linefull  -- pass ONE of these. If you pass line, pass batchSize > 1 and imsize = 1, too.
name=generation1                  -- just to make sure you don't overwrite anything cool, change the filename with this
```
####There are more passable arguments on [the unmodified network's page](https://github.com/soumith/dcgan.torch#all-training-options) - I think I included the more important ones here though####



### Coming soon
* Pre-trained networks: flower paintings, cityscapes (comment in the open issue if you have suggestions!)
* creating animated gifs of walks in the space of samples
* a gui for this whole thing...<|MERGE_RESOLUTION|>--- conflicted
+++ resolved
@@ -4,12 +4,6 @@
 
 # art-DCGAN
 Modified version of [Soumith Chintala's torch implementation](https://github.com/soumith/dcgan.torch) of [DCGAN](https://arxiv.org/pdf/1511.06434.pdf) with a focus on generating artworks.
-<<<<<<< HEAD
-=======
-
-
-
->>>>>>> 1ba8f28b
 
 # Examples / Pre-trained networks
 Due to the nature of github, and the 100+ MB nature of the pre-trained networks, you'll have to click a link to get the pre-trained models, but it's worth it. Below are some of them and examples of what they can generate.
